--- conflicted
+++ resolved
@@ -61,19 +61,9 @@
         );
         let new_agg: PlanRef = LogicalAgg::new(agg_calls, group_key, new_apply).into();
 
-<<<<<<< HEAD
-        // left apply's on condition for predicate push to deal with
-        if !on.conjunctions.is_empty() {
-            let filter = LogicalFilter::create(new_agg, on);
-            Some(filter)
-        } else {
-            Some(new_agg)
-        }
-=======
         // leave apply's on condition for predicate push to deal with
         let filter = LogicalFilter::create(new_agg, on);
         Some(filter)
->>>>>>> 65f1fe94
     }
 }
 
