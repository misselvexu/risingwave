--- conflicted
+++ resolved
@@ -210,7 +210,6 @@
         BatchScan { table: t1, columns: [v1, v2] }
   with_config_map:
     QUERY_MODE: local
-<<<<<<< HEAD
     RW_BATCH_ENABLE_LOOKUP_JOIN: "true"
 - sql: |
     /* Ensure correct binding of join with USING clause */
@@ -302,7 +301,4 @@
     LogicalProject { exprs: [$1, $2, $3, $5, $6, $7] }
       LogicalJoin { type: Inner, on: ($0 = $4) AND ($1 = $5) AND ($2 = $6), output_indices: all }
         LogicalScan { table: a, columns: [_row_id, x, y, s] }
-        LogicalScan { table: b, columns: [_row_id, x, y, r] }
-=======
-    RW_BATCH_ENABLE_LOOKUP_JOIN: "true"
->>>>>>> 1966c934
+        LogicalScan { table: b, columns: [_row_id, x, y, r] }