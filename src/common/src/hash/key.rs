--- conflicted
+++ resolved
@@ -26,11 +26,8 @@
     Array, ArrayBuilder, ArrayBuilderImpl, ArrayError, ArrayImpl, ArrayResult, DataChunk, ListRef,
     StructRef,
 };
-<<<<<<< HEAD
+use crate::collection::estimate_size::EstimateSize;
 use crate::row::Row;
-=======
-use crate::collection::estimate_size::EstimateSize;
->>>>>>> a44af4ea
 use crate::types::{
     DataType, Datum, Decimal, IntervalUnit, NaiveDateTimeWrapper, NaiveDateWrapper,
     NaiveTimeWrapper, OrderedF32, OrderedF64, ScalarRef, ToOwnedDatum, VirtualNode,
