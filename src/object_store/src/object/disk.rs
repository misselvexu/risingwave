--- conflicted
+++ resolved
@@ -334,12 +334,7 @@
     use std::io::Read;
     use std::path::PathBuf;
 
-<<<<<<< HEAD
-    use itertools::Itertools;
-=======
-    use bytes::Bytes;
     use itertools::{enumerate, Itertools};
->>>>>>> 3ad61fce
     use tempfile::TempDir;
 
     use crate::object::disk::DiskObjectStore;
@@ -546,10 +541,7 @@
         let paths = vec!["001/002/test.obj", "001/003/test.obj"];
         for (i, path) in enumerate(paths.clone()) {
             assert_eq!(store.list("").await.unwrap().len(), i);
-            store
-                .upload(path, Bytes::from(payload.clone()))
-                .await
-                .unwrap();
+            store.upload(path, payload.clone()).await.unwrap();
             assert_eq!(store.list("").await.unwrap().len(), i + 1);
         }
 
