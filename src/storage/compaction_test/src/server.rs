// Copyright 2022 Singularity Data
//
// Licensed under the Apache License, Version 2.0 (the "License");
// you may not use this file except in compliance with the License.
// You may obtain a copy of the License at
//
// http://www.apache.org/licenses/LICENSE-2.0
//
// Unless required by applicable law or agreed to in writing, software
// distributed under the License is distributed on an "AS IS" BASIS,
// WITHOUT WARRANTIES OR CONDITIONS OF ANY KIND, either express or implied.
// See the License for the specific language governing permissions and
// limitations under the License.

use std::collections::{BTreeMap, HashSet};
use std::net::SocketAddr;
use std::sync::Arc;
use std::time::Duration;

use anyhow::anyhow;
use itertools::Itertools;
use risingwave_common::catalog::TableId;
use risingwave_common::config::{load_config, StorageConfig};
use risingwave_common::util::addr::HostAddr;
use risingwave_hummock_sdk::{CompactionGroupId, HummockEpoch, FIRST_VERSION_ID};
use risingwave_pb::common::WorkerType;
<<<<<<< HEAD
use risingwave_pb::hummock::{pin_version_response, HummockVersion, PinnedSnapshotsSummary};
=======
use risingwave_pb::hummock::{pin_version_response, GroupHummockVersion, HummockVersion};
>>>>>>> 268ad902
use risingwave_rpc_client::{HummockMetaClient, MetaClient};
use risingwave_storage::hummock::hummock_meta_client::MonitoredHummockMetaClient;
use risingwave_storage::hummock::{
    HummockStateStoreIter, HummockStorage, TieredCacheMetricsBuilder,
};
use risingwave_storage::monitor::{
    HummockMetrics, MonitoredStateStore, MonitoredStateStoreIter, ObjectStoreMetrics,
    StateStoreMetrics,
};
use risingwave_storage::store::ReadOptions;
use risingwave_storage::StateStoreImpl::HummockStateStore;
use risingwave_storage::{StateStore, StateStoreImpl, StateStoreIter};
use tokio::task::JoinHandle;

use crate::{CompactionTestOpts, TestToolConfig};

struct CompactionTestMetrics {
    num_check_total: u64,
    num_uncheck: u64,
}

impl CompactionTestMetrics {
    fn new() -> CompactionTestMetrics {
        Self {
            num_check_total: 0,
            num_uncheck: 0,
        }
    }
}

/// Steps to use the compaction test tool
///
/// 1. Start the cluster with full-compaction-test config: `./risedev d full-compaction-test`
/// 2. Ingest enough L0 SSTs, for example we can use the tpch-bench tool
/// 3. Disable hummock manager commit new epochs: `./risedev ctl hummock disable-commit-epoch`,
/// and it will print the current max committed epoch in Meta. Note that we need to wait for the
/// frontend to unpin that epoch before going to next step.
/// 4. Use the test tool to replay hummock version deltas and trigger compactions:
///     `cargo run -r --bin compaction-test -- --state-store hummock+s3://your-bucket -t <table_id>`
pub async fn compaction_test_serve(
    _listen_addr: SocketAddr,
    client_addr: HostAddr,
    opts: CompactionTestOpts,
) -> anyhow::Result<()> {
    let mut metric = CompactionTestMetrics::new();
    let config: TestToolConfig = load_config(&opts.config_path).unwrap();
    tracing::info!(
        "Starting compaciton test tool with config {:?} and opts {:?}",
        config,
        opts
    );

    // Register to the cluster.
    // We reuse the RiseCtl worker type here
    let meta_client =
        MetaClient::register_new(&opts.meta_address, WorkerType::RiseCtl, &client_addr, 0).await?;
    let worker_id = meta_client.worker_id();
    tracing::info!("Assigned worker id {}", worker_id);
    meta_client.activate(&client_addr).await.unwrap();

    let sub_tasks = vec![MetaClient::start_heartbeat_loop(
        meta_client.clone(),
        Duration::from_millis(1000),
        vec![],
    )];

    let latest_version = meta_client.get_current_version().await?;
    // Wait for the unpin of latest snapshot
    wait_unpin_of_latest_snapshot(&meta_client, latest_version.max_committed_epoch).await;

    // Resets the current hummock version
    let version_before_reset = meta_client.reset_current_version().await?;
    tracing::info!(
        "Reset hummock version id: {}, max_committed_epoch: {}",
        version_before_reset.id,
        version_before_reset.max_committed_epoch
    );

    // Creates a hummock state store *after* we reset the hummock version
    let storage_config = Arc::new(config.storage.clone());
    let hummock =
        create_hummock_store_with_metrics(&meta_client, storage_config.clone(), &opts).await?;

    let (_shutdown_sender, mut shutdown_recv) = tokio::sync::oneshot::channel::<()>();
    let join_handle = tokio::spawn(async move {
        tokio::select! {
            _ = &mut shutdown_recv => {
                for (join_handle, shutdown_sender) in sub_tasks {
                    if let Err(err) = shutdown_sender.send(()) {
                        tracing::warn!("Failed to send shutdown: {:?}", err);
                        continue;
                    }
                    if let Err(err) = join_handle.await {
                        tracing::warn!("Failed to join shutdown: {:?}", err);
                    }
                }
            },
        }
    });

    // Replay version deltas from FIRST_VERSION_ID to the version before reset
    let local_version_manager = hummock.local_version_manager();
    let mut modified_compaction_groups = HashSet::<CompactionGroupId>::new();
    let mut replay_count: u64 = 0;
    let (start_version, end_version) = (FIRST_VERSION_ID + 1, version_before_reset.id);
    let mut replayed_epochs = vec![];
    let mut check_result_task: Option<JoinHandle<_>> = None;

    for id in start_version..=end_version {
        let (current_version, compaction_groups) = meta_client.replay_version_delta(id).await?;
        let (version_id, max_committed_epoch) =
            (current_version.id, current_version.max_committed_epoch);
        tracing::info!(
            "Replayed version delta version_id: {}, max_committed_epoch: {}, compaction_groups: {:?}",
            version_id,
            max_committed_epoch,
            compaction_groups
        );

        local_version_manager.try_update_pinned_version(
<<<<<<< HEAD
            pin_version_response::Payload::PinnedVersion(current_version.clone()),
=======
            pin_version_response::Payload::PinnedVersion(GroupHummockVersion {
                hummock_version: Some(version_new),
                ..Default::default()
            }),
>>>>>>> 268ad902
        );

        replay_count += 1;
        replayed_epochs.push(max_committed_epoch);
        compaction_groups
            .into_iter()
            .map(|c| modified_compaction_groups.insert(c))
            .count();

        // We can custom more conditions for compaction triggering
        // For now I just use a static way here
        if replay_count % opts.compaction_trigger_frequency == 0
            && !modified_compaction_groups.is_empty()
        {
            // join previously spawned check result task
            if let Some(handle) = check_result_task {
                handle.await??;
            }

            metric.num_check_total += 1;

            // pop the latest epoch
            replayed_epochs.pop();
            let mut epochs = vec![max_committed_epoch];
            epochs.extend(
                pin_old_snapshots(&meta_client, &mut replayed_epochs, 1)
                    .await
                    .into_iter(),
            );

            let old_version_iters = open_hummock_iters(&hummock, &epochs, opts.table_id).await?;

            tracing::info!(
                "Trigger compaction for version {}, epoch {} compaction_groups: {:?}",
                version_id,
                max_committed_epoch,
                modified_compaction_groups,
            );

            // Try trigger multiple rounds of compactions but doesn't wait for finish
            let is_multi_round = opts.compaction_trigger_rounds > 1;
            for _ in 0..opts.compaction_trigger_rounds {
                meta_client
                    .trigger_compaction_deterministic(
                        version_id,
                        Vec::from_iter(modified_compaction_groups.iter().copied()),
                    )
                    .await?;
                if is_multi_round {
                    tokio::time::sleep(Duration::from_millis(50)).await;
                }
            }

            let old_task_num = meta_client.get_assigned_compact_task_num().await?;
            // Poll for compaction task status
            let (schedule_ok, version_diff) =
                poll_compaction_schedule_status(&meta_client, old_task_num).await;

            tracing::info!(
                "Compaction schedule_ok {}, version_diff {}",
                schedule_ok,
                version_diff,
            );
            let (compaction_ok, new_version) = poll_compaction_tasks_status(
                &meta_client,
                schedule_ok,
                version_diff as u32,
                &current_version,
            )
            .await;

            tracing::info!(
                "Compaction schedule_ok {}, version_diff {} compaction_ok {}",
                schedule_ok,
                version_diff,
                compaction_ok,
            );

            let (new_version_id, new_committed_epoch) =
                (new_version.id, new_version.max_committed_epoch);
            assert!(
                new_version_id >= version_id,
                "new_version_id: {}, epoch: {}",
                new_version_id,
                new_committed_epoch
            );
            assert_eq!(max_committed_epoch, new_committed_epoch);
<<<<<<< HEAD
=======
            tracing::info!(
                "Check results for version: id: {}, epochs: {:?}",
                new_version_id,
                epochs,
            );

            local_version_manager.try_update_pinned_version(
                pin_version_response::Payload::PinnedVersion(GroupHummockVersion {
                    hummock_version: Some(new_version),
                    ..Default::default()
                }),
            );

            check_compaction_results(&expect_results, &hummock, opts.table_id).await?;
>>>>>>> 268ad902

            if new_version_id != version_id {
                local_version_manager.try_update_pinned_version(
                    pin_version_response::Payload::PinnedVersion(new_version),
                );

                let new_version_iters =
                    open_hummock_iters(&hummock, &epochs, opts.table_id).await?;

                // spawn a task to check the results
                check_result_task = Some(tokio::spawn(check_compaction_results(
                    new_version_id,
                    old_version_iters,
                    new_version_iters,
                )));
            } else {
                check_result_task = None;
                metric.num_uncheck += 1;
            }
            modified_compaction_groups.clear();
            replayed_epochs.clear();
        }
    }

    // join previously spawned check result task if any
    if let Some(handle) = check_result_task {
        handle.await??;
    }
    tracing::info!(
        "Replay finished. Check times: {}, Uncheck times: {}",
        metric.num_check_total,
        metric.num_uncheck
    );
    tokio::try_join!(join_handle)?;
    Ok(())
}

async fn wait_unpin_of_latest_snapshot(meta_client: &MetaClient, latest_snapshot: HummockEpoch) {
    // Wait for the unpin of latest snapshot
    loop {
        let resp = meta_client
            .risectl_get_pinned_snapshots_summary()
            .await
            .unwrap();
        if let Some(PinnedSnapshotsSummary {
            pinned_snapshots, ..
        }) = resp.summary
        {
            let item = pinned_snapshots
                .iter()
                .find(|snapshot| snapshot.minimal_pinned_snapshot >= latest_snapshot);
            match item {
                None => {
                    tokio::time::sleep(Duration::from_millis(500)).await;
                }
                Some(_) => {
                    tracing::info!("latest snapshot {} have unpinned", latest_snapshot);
                    break;
                }
            }
        }
    }
}

async fn pin_old_snapshots(
    meta_client: &MetaClient,
    replayed_epochs: &mut [HummockEpoch],
    num: usize,
) -> Vec<HummockEpoch> {
    let mut old_epochs = vec![];
    for &epoch in replayed_epochs.iter().rev().take(num) {
        old_epochs.push(epoch);
        let _ = meta_client.pin_specific_snapshot(epoch).await;
    }
    old_epochs
}

/// Poll the compaction task assignment to aware whether scheduling is success.
/// Returns (whether scheduling is success, expected number of new versions)
async fn poll_compaction_schedule_status(
    meta_client: &MetaClient,
    old_task_num: usize,
) -> (bool, i32) {
    let poll_timeout = Duration::from_secs(2);
    let poll_interval = Duration::from_millis(20);
    let mut poll_duration_cnt = Duration::from_millis(0);
    let mut new_task_num = meta_client.get_assigned_compact_task_num().await.unwrap();
    let mut schedule_ok = false;
    loop {
        // New task has been scheduled
        if new_task_num > old_task_num {
            schedule_ok = true;
            break;
        }

        if poll_duration_cnt >= poll_timeout {
            break;
        }
        tokio::time::sleep(poll_interval).await;
        poll_duration_cnt += poll_interval;
        new_task_num = meta_client.get_assigned_compact_task_num().await.unwrap();
    }
    (
        schedule_ok,
        (new_task_num as i32 - old_task_num as i32).abs(),
    )
}

async fn poll_compaction_tasks_status(
    meta_client: &MetaClient,
    schedule_ok: bool,
    version_diff: u32,
    base_version: &HummockVersion,
) -> (bool, HummockVersion) {
    // Polls current version to check whether its id become large,
    // which means compaction tasks have finished. If schedule ok,
    // we poll for a little long while.
    let poll_timeout = if schedule_ok {
        Duration::from_secs(120)
    } else {
        Duration::from_secs(5)
    };
    let poll_interval = Duration::from_millis(50);
    let mut duration_cnt = Duration::from_millis(0);
    let mut compaction_ok = false;

    let mut cur_version = meta_client.get_current_version().await.unwrap();
    loop {
        if (cur_version.id > base_version.id)
            && (cur_version.id - base_version.id >= version_diff as u64)
        {
            tracing::info!(
                "Collected all of compact tasks. Actual version diff {}",
                cur_version.id - base_version.id
            );
            compaction_ok = true;
            break;
        }
        if duration_cnt >= poll_timeout {
            break;
        }
        tokio::time::sleep(poll_interval).await;
        duration_cnt += poll_interval;
        cur_version = meta_client.get_current_version().await.unwrap();
    }
    (compaction_ok, cur_version)
}

async fn open_hummock_iters(
    hummock: &MonitoredStateStore<HummockStorage>,
    snapshots: &[HummockEpoch],
    table_id: u32,
) -> anyhow::Result<BTreeMap<HummockEpoch, MonitoredStateStoreIter<HummockStateStoreIter>>> {
    let mut results = BTreeMap::new();
    for &epoch in snapshots.iter() {
        let iter = hummock
            .iter::<_, Vec<u8>>(
                None,
                ..,
                ReadOptions {
                    epoch,
                    table_id: TableId { table_id },
                    retention_seconds: None,
                },
            )
            .await?;
        results.insert(epoch, iter);
    }
    Ok(results)
}

pub async fn check_compaction_results(
    version_id: u64,
    mut expect_results: BTreeMap<HummockEpoch, MonitoredStateStoreIter<HummockStateStoreIter>>,
    mut actual_resutls: BTreeMap<HummockEpoch, MonitoredStateStoreIter<HummockStateStoreIter>>,
) -> anyhow::Result<()> {
    let epochs = expect_results.keys().cloned().collect_vec();
    tracing::info!(
        "Check results for version: id: {}, epochs: {:?}",
        version_id,
        epochs,
    );

    let combined = expect_results.iter_mut().zip_eq(actual_resutls.iter_mut());
    for ((_, expect_iter), (_, actual_iter)) in combined {
        while let Some(kv_expect) = expect_iter.next().await? {
            let kv_actual = actual_iter.next().await?.unwrap();
            assert_eq!(kv_expect.0, kv_actual.0, "Key mismatch");
            assert_eq!(kv_expect.1, kv_actual.1, "Value mismatch");
        }
    }
    Ok(())
}

struct StorageMetrics {
    pub hummock_metrics: Arc<HummockMetrics>,
    pub state_store_metrics: Arc<StateStoreMetrics>,
    pub object_store_metrics: Arc<ObjectStoreMetrics>,
}

pub async fn create_hummock_store_with_metrics(
    meta_client: &MetaClient,
    storage_config: Arc<StorageConfig>,
    opts: &CompactionTestOpts,
) -> anyhow::Result<MonitoredStateStore<HummockStorage>> {
    let metrics = StorageMetrics {
        hummock_metrics: Arc::new(HummockMetrics::unused()),
        state_store_metrics: Arc::new(StateStoreMetrics::unused()),
        object_store_metrics: Arc::new(ObjectStoreMetrics::unused()),
    };

    let state_store_impl = StateStoreImpl::new(
        &opts.state_store,
        "",
        storage_config,
        Arc::new(MonitoredHummockMetaClient::new(
            meta_client.clone(),
            metrics.hummock_metrics.clone(),
        )),
        metrics.state_store_metrics.clone(),
        metrics.object_store_metrics.clone(),
        TieredCacheMetricsBuilder::unused(),
    )
    .await?;

    if let HummockStateStore(hummock_state_store) = state_store_impl {
        Ok(hummock_state_store)
    } else {
        Err(anyhow!("only Hummock state store is supported!"))
    }
}<|MERGE_RESOLUTION|>--- conflicted
+++ resolved
@@ -24,11 +24,9 @@
 use risingwave_common::util::addr::HostAddr;
 use risingwave_hummock_sdk::{CompactionGroupId, HummockEpoch, FIRST_VERSION_ID};
 use risingwave_pb::common::WorkerType;
-<<<<<<< HEAD
-use risingwave_pb::hummock::{pin_version_response, HummockVersion, PinnedSnapshotsSummary};
-=======
-use risingwave_pb::hummock::{pin_version_response, GroupHummockVersion, HummockVersion};
->>>>>>> 268ad902
+use risingwave_pb::hummock::{
+    pin_version_response, GroupHummockVersion, HummockVersion, PinnedSnapshotsSummary,
+};
 use risingwave_rpc_client::{HummockMetaClient, MetaClient};
 use risingwave_storage::hummock::hummock_meta_client::MonitoredHummockMetaClient;
 use risingwave_storage::hummock::{
@@ -149,14 +147,10 @@
         );
 
         local_version_manager.try_update_pinned_version(
-<<<<<<< HEAD
-            pin_version_response::Payload::PinnedVersion(current_version.clone()),
-=======
             pin_version_response::Payload::PinnedVersion(GroupHummockVersion {
-                hummock_version: Some(version_new),
+                hummock_version: Some(current_version.clone()),
                 ..Default::default()
             }),
->>>>>>> 268ad902
         );
 
         replay_count += 1;
@@ -244,27 +238,13 @@
                 new_committed_epoch
             );
             assert_eq!(max_committed_epoch, new_committed_epoch);
-<<<<<<< HEAD
-=======
-            tracing::info!(
-                "Check results for version: id: {}, epochs: {:?}",
-                new_version_id,
-                epochs,
-            );
-
-            local_version_manager.try_update_pinned_version(
-                pin_version_response::Payload::PinnedVersion(GroupHummockVersion {
-                    hummock_version: Some(new_version),
-                    ..Default::default()
-                }),
-            );
-
-            check_compaction_results(&expect_results, &hummock, opts.table_id).await?;
->>>>>>> 268ad902
 
             if new_version_id != version_id {
                 local_version_manager.try_update_pinned_version(
-                    pin_version_response::Payload::PinnedVersion(new_version),
+                    pin_version_response::Payload::PinnedVersion(GroupHummockVersion {
+                        hummock_version: Some(new_version),
+                        ..Default::default()
+                    }),
                 );
 
                 let new_version_iters =
