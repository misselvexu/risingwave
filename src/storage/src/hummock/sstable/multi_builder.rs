// Copyright 2022 Singularity Data
//
// Licensed under the Apache License, Version 2.0 (the "License");
// you may not use this file except in compliance with the License.
// You may obtain a copy of the License at
//
// http://www.apache.org/licenses/LICENSE-2.0
//
// Unless required by applicable law or agreed to in writing, software
// distributed under the License is distributed on an "AS IS" BASIS,
// WITHOUT WARRANTIES OR CONDITIONS OF ANY KIND, either express or implied.
// See the License for the specific language governing permissions and
// limitations under the License.

use futures::Future;
use risingwave_hummock_sdk::key::{Epoch, FullKey};
use risingwave_hummock_sdk::HummockSSTableId;
use risingwave_pb::hummock::VNodeBitmap;

use crate::hummock::value::HummockValue;
<<<<<<< HEAD
use crate::hummock::{HummockResult, SSTableBuilder, Sstable};
=======
use crate::hummock::{HummockResult, SSTableBuilder};

struct SSTableBuilderWrapper {
    id: HummockSSTableId,
    builder: SSTableBuilder,
    sealed: bool,
}
>>>>>>> 27fc53b9

/// A wrapper for [`SSTableBuilder`] which automatically split key-value pairs into multiple tables,
/// based on their target capacity set in options.
///
/// When building is finished, one may call `finish` to get the results of zero, one or more tables.
pub struct CapacitySplitTableBuilder<B> {
    /// When creating a new [`SSTableBuilder`], caller use this closure to specify the id and
    /// options.
    get_id_and_builder: B,

    finished_ssts: Vec<(Sstable, Vec<VNodeBitmap>)>,

    current_builder: Option<(HummockSSTableId, SSTableBuilder)>,
}

impl<B, F> CapacitySplitTableBuilder<B>
where
    B: Clone + Fn() -> F,
<<<<<<< HEAD
    F: Future<Output = HummockResult<(u64, SSTableBuilder)>>,
=======
    F: Future<Output = HummockResult<(HummockSSTableId, SSTableBuilder)>>,
>>>>>>> 27fc53b9
{
    /// Creates a new [`CapacitySplitTableBuilder`] using given configuration generator.
    pub fn new(get_id_and_builder: B) -> Self {
        Self {
            get_id_and_builder,
            finished_ssts: Vec::new(),
            current_builder: None,
        }
    }

    /// Returns the number of [`SSTableBuilder`]s.
    pub fn len(&self) -> usize {
        self.finished_ssts.len() + if self.current_builder.is_some() { 1 } else { 0 }
    }

    /// Returns true if no builder is created.
    pub fn is_empty(&self) -> bool {
        self.finished_ssts.is_empty() && self.current_builder.is_none()
    }

    /// Adds a user key-value pair to the underlying builders, with given `epoch`.
    ///
    /// If the current builder reaches its capacity, this function will create a new one with the
    /// configuration generated by the closure provided earlier.
    pub async fn add_user_key(
        &mut self,
        user_key: Vec<u8>,
        value: HummockValue<&[u8]>,
        epoch: Epoch,
    ) -> HummockResult<()> {
        assert!(!user_key.is_empty());
        let full_key = FullKey::from_user_key(user_key, epoch);
        self.add_full_key(full_key.as_slice(), value, true).await?;
        Ok(())
    }

    /// Adds a key-value pair to the underlying builders.
    ///
    /// If `allow_split` and the current builder reaches its capacity, this function will create a
    /// new one with the configuration generated by the closure provided earlier.
    ///
    /// Note that in some cases like compaction of the same user key, automatic splitting is not
    /// allowed, where `allow_split` should be `false`.
    pub async fn add_full_key(
        &mut self,
        full_key: FullKey<&[u8]>,
        value: HummockValue<&[u8]>,
        allow_split: bool,
    ) -> HummockResult<()> {
        // Seal current builder if it reaches capacity and allow split
        if self.current_builder.is_some()
            && allow_split
            && self.current_builder.as_mut().unwrap().1.reach_capacity()
        {
            let (table_id, current_builder) = self.current_builder.take().unwrap();
            let (meta, vnode_bitmap) = current_builder.finish().await?;
            self.finished_ssts
                .push((Sstable { id: table_id, meta }, vnode_bitmap));
        }

        // Initialize a new builder if there is no current builder
        let builder = if self.current_builder.is_none() {
            let (id, builder) = (self.get_id_and_builder)().await?;
            &mut self.current_builder.insert((id, builder)).1
        } else {
            &mut self.current_builder.as_mut().unwrap().1
        };

        builder.add(full_key.into_inner(), value).await?;
        Ok(())
    }

    /// Marks the current builder as sealed. Next call of `add` will always create a new table.
    ///
    /// If there's no builder created, or current one is already sealed before, then this function
    /// will be no-op.
    pub async fn seal_current(&mut self) -> HummockResult<()> {
        if let Some((id, builder)) = self.current_builder.take() {
            let (meta, vnode_bitmap) = builder.finish().await?;
            self.finished_ssts
                .push((Sstable { id, meta }, vnode_bitmap));
        }
        Ok(())
    }

<<<<<<< HEAD
    /// Finalizes all the tables to be ids and sstable builder output
    pub async fn finish(mut self) -> HummockResult<Vec<(Sstable, Vec<VNodeBitmap>)>> {
        self.seal_current().await?;
        Ok(self.finished_ssts)
=======
    /// Finalizes all the tables to be ids, blocks and metadata.
    pub fn finish(self) -> Vec<(HummockSSTableId, Bytes, SstableMeta, Vec<VNodeBitmap>)> {
        self.builders
            .into_iter()
            .map(|b| {
                let (data, meta, vnode_bitmap) = b.builder.finish();
                (b.id, data, meta, vnode_bitmap)
            })
            .collect()
>>>>>>> 27fc53b9
    }
}

#[cfg(test)]
mod tests {
    use std::sync::atomic::AtomicU64;
    use std::sync::atomic::Ordering::SeqCst;
    use std::sync::Arc;

    use futures::executor::block_on;
    use itertools::Itertools;

    use super::*;
    use crate::hummock::iterator::test_utils::mock_sstable_store;
    use crate::hummock::sstable::utils::CompressionAlgorithm;
    use crate::hummock::test_utils::default_builder_opt_for_test;
    use crate::hummock::{SSTableBuilderOptions, WriteCachePolicy, DEFAULT_RESTART_INTERVAL};

    #[tokio::test]
    async fn test_empty() {
        let next_id = Arc::new(AtomicU64::new(1001));
        let block_size = 1 << 10;
        let table_capacity = 4 * block_size;
        let sstable_store = mock_sstable_store();
        let get_id_and_builder = move || {
            let sst_id = next_id.fetch_add(1, SeqCst);
            let sstable_store = sstable_store.clone();
            async move {
                Ok((
                    sst_id,
                    SSTableBuilder::new(
                        SSTableBuilderOptions {
                            capacity: table_capacity,
                            block_capacity: block_size,
                            restart_interval: DEFAULT_RESTART_INTERVAL,
                            bloom_false_positive: 0.1,
                            compression_algorithm: CompressionAlgorithm::None,
                        },
                        sstable_store
                            .new_sstable_writer(sst_id, WriteCachePolicy::Disable)
                            .await
                            .unwrap(),
                    ),
                ))
            }
        };
        let builder = CapacitySplitTableBuilder::new(get_id_and_builder);
        let results = block_on(builder.finish()).unwrap();
        assert!(results.is_empty());
    }

    #[tokio::test]
    async fn test_lots_of_tables() {
        let next_id = Arc::new(AtomicU64::new(1001));
        let block_size = 1 << 10;
        let table_capacity = 4 * block_size;
        let sstable_store = mock_sstable_store();
        let get_id_and_builder = move || {
            let sst_id = next_id.fetch_add(1, SeqCst);
            let sstable_store = sstable_store.clone();
            async move {
                Ok((
                    sst_id,
                    SSTableBuilder::new(
                        SSTableBuilderOptions {
                            capacity: table_capacity,
                            block_capacity: block_size,
                            restart_interval: DEFAULT_RESTART_INTERVAL,
                            bloom_false_positive: 0.1,
                            compression_algorithm: CompressionAlgorithm::None,
                        },
                        sstable_store
                            .new_sstable_writer(sst_id, WriteCachePolicy::Disable)
                            .await
                            .unwrap(),
                    ),
                ))
            }
        };
        let mut builder = CapacitySplitTableBuilder::new(get_id_and_builder);

        for i in 0..table_capacity {
            builder
                .add_user_key(
                    b"key".to_vec(),
                    HummockValue::put(b"value"),
                    (table_capacity - i) as u64,
                )
                .await
                .unwrap();
        }

        let results = block_on(builder.finish()).unwrap();
        assert!(results.len() > 1);
        assert_eq!(
            results.iter().map(|(sst, _)| sst.id).duplicates().count(),
            0
        );
    }

    #[tokio::test]
    async fn test_table_seal() {
        let opt = default_builder_opt_for_test();
        let next_id = Arc::new(AtomicU64::new(1001));
        let sstable_store = mock_sstable_store();
        let mut builder = CapacitySplitTableBuilder::new(move || {
            let sst_id = next_id.fetch_add(1, SeqCst);
            let opt = opt.clone();
            let sstable_store = sstable_store.clone();
            async move {
                Ok((
                    sst_id,
                    SSTableBuilder::new(
                        opt,
                        sstable_store
                            .new_sstable_writer(sst_id, WriteCachePolicy::Disable)
                            .await
                            .unwrap(),
                    ),
                ))
            }
        });
        let mut epoch = 100;

        macro_rules! add {
            () => {
                epoch -= 1;
                builder
                    .add_user_key(b"k".to_vec(), HummockValue::put(b"v"), epoch)
                    .await
                    .unwrap();
            };
        }

        assert_eq!(builder.len(), 0);
        builder.seal_current().await.unwrap();
        assert_eq!(builder.len(), 0);
        add!();
        assert_eq!(builder.len(), 1);
        add!();
        assert_eq!(builder.len(), 1);
        builder.seal_current().await.unwrap();
        assert_eq!(builder.len(), 1);
        add!();
        assert_eq!(builder.len(), 2);
        builder.seal_current().await.unwrap();
        assert_eq!(builder.len(), 2);
        builder.seal_current().await.unwrap();
        assert_eq!(builder.len(), 2);

        let results = builder.finish().await.unwrap();
        assert_eq!(results.len(), 2);
    }

    #[tokio::test]
    async fn test_initial_not_allowed_split() {
        let opt = default_builder_opt_for_test();
        let next_id = Arc::new(AtomicU64::new(1001));
        let sstable_store = mock_sstable_store();
        let mut builder = CapacitySplitTableBuilder::new(move || {
            let opt = opt.clone();
            let sst_id = next_id.fetch_add(1, SeqCst);
            let sstable_store = sstable_store.clone();
            async move {
                Ok((
                    sst_id,
                    SSTableBuilder::new(
                        opt,
                        sstable_store
                            .new_sstable_writer(sst_id, WriteCachePolicy::Disable)
                            .await
                            .unwrap(),
                    ),
                ))
            }
        });

        builder
            .add_full_key(
                FullKey::from_user_key_slice(b"k", 233).as_slice(),
                HummockValue::put(b"v"),
                false,
            )
            .await
            .unwrap();
    }
}<|MERGE_RESOLUTION|>--- conflicted
+++ resolved
@@ -18,17 +18,7 @@
 use risingwave_pb::hummock::VNodeBitmap;
 
 use crate::hummock::value::HummockValue;
-<<<<<<< HEAD
 use crate::hummock::{HummockResult, SSTableBuilder, Sstable};
-=======
-use crate::hummock::{HummockResult, SSTableBuilder};
-
-struct SSTableBuilderWrapper {
-    id: HummockSSTableId,
-    builder: SSTableBuilder,
-    sealed: bool,
-}
->>>>>>> 27fc53b9
 
 /// A wrapper for [`SSTableBuilder`] which automatically split key-value pairs into multiple tables,
 /// based on their target capacity set in options.
@@ -47,11 +37,7 @@
 impl<B, F> CapacitySplitTableBuilder<B>
 where
     B: Clone + Fn() -> F,
-<<<<<<< HEAD
-    F: Future<Output = HummockResult<(u64, SSTableBuilder)>>,
-=======
     F: Future<Output = HummockResult<(HummockSSTableId, SSTableBuilder)>>,
->>>>>>> 27fc53b9
 {
     /// Creates a new [`CapacitySplitTableBuilder`] using given configuration generator.
     pub fn new(get_id_and_builder: B) -> Self {
@@ -137,22 +123,10 @@
         Ok(())
     }
 
-<<<<<<< HEAD
     /// Finalizes all the tables to be ids and sstable builder output
     pub async fn finish(mut self) -> HummockResult<Vec<(Sstable, Vec<VNodeBitmap>)>> {
         self.seal_current().await?;
         Ok(self.finished_ssts)
-=======
-    /// Finalizes all the tables to be ids, blocks and metadata.
-    pub fn finish(self) -> Vec<(HummockSSTableId, Bytes, SstableMeta, Vec<VNodeBitmap>)> {
-        self.builders
-            .into_iter()
-            .map(|b| {
-                let (data, meta, vnode_bitmap) = b.builder.finish();
-                (b.id, data, meta, vnode_bitmap)
-            })
-            .collect()
->>>>>>> 27fc53b9
     }
 }
 
