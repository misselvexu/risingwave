--- conflicted
+++ resolved
@@ -224,33 +224,26 @@
                     break;
                 }
             };
-<<<<<<< HEAD
-            sync_point::on("BEFORE_SCHEDULE_COMPACTION_TASK").await;
-            let sched_status = self
+            sync_point::sync_point!("BEFORE_SCHEDULE_COMPACTION_TASK");
+            let status = self
                 .pick_and_assign(
                     compaction_group,
                     sched_channel.clone(),
                     side_sched_channel.clone(),
                 )
-                .await;
-
-            if let Err(e) = sched_status_tx.send((sched_status, compaction_group)) {
-                tracing::warn!(
-                    "Failed to send schedule status for compaction group {} to hummock manager. {}",
-                    compaction_group,
-                    e
-                );
-=======
-            sync_point::sync_point!("BEFORE_SCHEDULE_COMPACTION_TASK");
-            let status = self
-                .pick_and_assign(compaction_group, request_channel.clone())
                 .await;
             if let ScheduleStatus::NoAvailableCompactor(_) = status {
                 tokio::time::sleep(Duration::from_secs(
                     self.env.opts.no_available_compactor_stall_sec,
                 ))
                 .await;
->>>>>>> 3822c117
+            }
+            if let Err(e) = sched_status_tx.send((status, compaction_group)) {
+                tracing::warn!(
+                    "Failed to send schedule status for compaction group {} to hummock manager. {}",
+                    compaction_group,
+                    e
+                );
             }
         }
         tracing::info!("Compaction scheduler is stopped");
@@ -268,13 +261,9 @@
         let schedule_status = self
             .pick_and_assign_impl(compaction_group, sched_channel.clone())
             .await;
-<<<<<<< HEAD
+
         Self::unschedule(sched_channel, &side_sched_channel, compaction_group);
-        let cancel_task = match &schedule_status {
-=======
-
         let cancel_state = match &schedule_status {
->>>>>>> 3822c117
             ScheduleStatus::Ok => None,
             ScheduleStatus::NoTask | ScheduleStatus::PickFailure => None,
             ScheduleStatus::NoAvailableCompactor(task) => {
@@ -388,13 +377,8 @@
             return ScheduleStatus::SendFailure(compact_task);
         }
 
-<<<<<<< HEAD
-        // 5. Reschedule it with best effort, in case there are more tasks.
+        // 4. Reschedule it with best effort, in case there are more tasks.
         if let Err(e) = sched_channel.try_sched_compaction(compaction_group) {
-=======
-        // 4. Reschedule it with best effort, in case there are more tasks.
-        if let Err(e) = request_channel.try_send(compaction_group) {
->>>>>>> 3822c117
             tracing::error!(
                 "Failed to reschedule compaction group {} after sending new task {}. {:#?}",
                 compaction_group,
@@ -425,44 +409,9 @@
     use risingwave_hummock_sdk::compaction_group::StaticCompactionGroupId;
     use risingwave_hummock_sdk::CompactionGroupId;
 
-<<<<<<< HEAD
-    use crate::hummock::compaction_scheduler::{DefaultCompactionSchedulerChannel, ScheduleStatus};
-    use crate::hummock::test_utils::{
-        generate_test_tables, get_sst_ids, register_sstable_infos_to_compaction_group,
-        setup_compute_env, to_local_sstable_info,
-    };
-    use crate::hummock::{CompactionScheduler, CompactorManager, HummockManager};
-    use crate::storage::MetaStore;
-
-    async fn add_ssts<S>(
-        epoch: HummockEpoch,
-        hummock_manager: &HummockManager<S>,
-        context_id: HummockContextId,
-    ) -> Vec<SstableInfo>
-    where
-        S: MetaStore,
-    {
-        let table_ids = get_sst_ids(hummock_manager, 3).await;
-        let test_tables = generate_test_tables(epoch, table_ids);
-        register_sstable_infos_to_compaction_group(
-            hummock_manager.compaction_group_manager(),
-            &test_tables,
-            StaticCompactionGroupId::StateDefault.into(),
-        )
-        .await;
-        let ssts = to_local_sstable_info(&test_tables);
-        let sst_to_worker = ssts.iter().map(|(_, sst)| (sst.id, context_id)).collect();
-        hummock_manager
-            .commit_epoch(epoch, ssts, sst_to_worker)
-            .await
-            .unwrap();
-        test_tables
-    }
-=======
     use crate::hummock::compaction_scheduler::{CompactionRequestChannel, ScheduleStatus};
     use crate::hummock::test_utils::{add_ssts, setup_compute_env};
     use crate::hummock::CompactionScheduler;
->>>>>>> 3822c117
 
     #[tokio::test]
     async fn test_pick_and_assign() {
@@ -600,7 +549,8 @@
             compaction_scheduler
                 .pick_and_assign(
                     StaticCompactionGroupId::StateDefault.into(),
-                    request_channel.clone()
+                    request_channel.clone(),
+                    None
                 )
                 .await
         );
