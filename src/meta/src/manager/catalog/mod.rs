// Copyright 2022 Singularity Data
//
// Licensed under the Apache License, Version 2.0 (the "License");
// you may not use this file except in compliance with the License.
// You may obtain a copy of the License at
//
// http://www.apache.org/licenses/LICENSE-2.0
//
// Unless required by applicable law or agreed to in writing, software
// distributed under the License is distributed on an "AS IS" BASIS,
// WITHOUT WARRANTIES OR CONDITIONS OF ANY KIND, either express or implied.
// See the License for the specific language governing permissions and
// limitations under the License.

mod database;
mod fragment;
mod user;

use std::collections::{HashMap, HashSet, VecDeque};
use std::option::Option::Some;
use std::sync::Arc;

use anyhow::anyhow;
use database::*;
pub use fragment::*;
use futures::future::try_join_all;
use itertools::Itertools;
use risingwave_common::catalog::{
    valid_table_name, DEFAULT_DATABASE_NAME, DEFAULT_SCHEMA_NAME, DEFAULT_SUPER_USER,
    DEFAULT_SUPER_USER_FOR_PG, DEFAULT_SUPER_USER_FOR_PG_ID, DEFAULT_SUPER_USER_ID,
    PG_CATALOG_SCHEMA_NAME,
};
use risingwave_common::{bail, ensure};
use risingwave_pb::catalog::table::OptionalAssociatedSourceId;
use risingwave_pb::catalog::{Database, Index, Schema, Sink, Source, Table};
use risingwave_pb::meta::subscribe_response::{Info, Operation};
use risingwave_pb::user::grant_privilege::{ActionWithGrantOption, Object};
use risingwave_pb::user::update_user_request::UpdateField;
use risingwave_pb::user::{GrantPrivilege, UserInfo};
use tokio::sync::{Mutex, MutexGuard};
use user::*;

use crate::manager::{IdCategory, MetaSrvEnv, NotificationVersion, StreamingJob, StreamingJobId};
use crate::model::{MetadataModel, Transactional};
use crate::storage::{MetaStore, Transaction};
use crate::{MetaError, MetaResult};

pub type DatabaseId = u32;
pub type SchemaId = u32;
pub type TableId = u32;
pub type SourceId = u32;
pub type SinkId = u32;
pub type RelationId = u32;
pub type IndexId = u32;

pub type UserId = u32;

pub type CatalogManagerRef<S> = Arc<CatalogManager<S>>;

/// `CatalogManager` managers the user info, including authentication and privileges. It only
/// responds to manager the user info and some basic validation. Other authorization relate to the
/// current session user should be done in Frontend before passing to Meta.
pub struct CatalogManager<S: MetaStore> {
    env: MetaSrvEnv<S>,
    core: Mutex<CatalogManagerCore<S>>,
}

pub struct CatalogManagerCore<S: MetaStore> {
    pub database: DatabaseManager<S>,
    pub user: UserManager,
}

impl<S> CatalogManagerCore<S>
where
    S: MetaStore,
{
    async fn new(env: MetaSrvEnv<S>) -> MetaResult<Self> {
        let database = DatabaseManager::new(env.clone()).await?;
        let user = UserManager::new(env).await?;
        Ok(Self { database, user })
    }
}

impl<S> CatalogManager<S>
where
    S: MetaStore,
{
    pub async fn new(env: MetaSrvEnv<S>) -> MetaResult<Self> {
        let core = Mutex::new(CatalogManagerCore::new(env.clone()).await?);
        let catalog_manager = Self { env, core };
        catalog_manager.init().await?;
        Ok(catalog_manager)
    }

    async fn init(&self) -> MetaResult<()> {
        self.init_database().await?;
        self.init_user().await?;
        Ok(())
    }

    pub async fn get_catalog_core_guard(&self) -> MutexGuard<'_, CatalogManagerCore<S>> {
        self.core.lock().await
    }
}

// Database
impl<S> CatalogManager<S>
where
    S: MetaStore,
{
    async fn init_database(&self) -> MetaResult<()> {
        let mut database = Database {
            name: DEFAULT_DATABASE_NAME.to_string(),
            owner: DEFAULT_SUPER_USER_ID,
            ..Default::default()
        };
        if !self.core.lock().await.database.has_database(&database) {
            database.id = self
                .env
                .id_gen_manager()
                .generate::<{ IdCategory::Database }>()
                .await? as u32;
            self.create_database(&database).await?;
        }
        Ok(())
    }

    pub async fn create_database(&self, database: &Database) -> MetaResult<NotificationVersion> {
        let core = &mut self.core.lock().await.database;
        if !core.has_database(database) {
            let mut transaction = Transaction::default();
            database.upsert_in_transaction(&mut transaction)?;
            let mut schemas = vec![];
            for schema_name in [DEFAULT_SCHEMA_NAME, PG_CATALOG_SCHEMA_NAME] {
                let schema = Schema {
                    id: self
                        .env
                        .id_gen_manager()
                        .generate::<{ IdCategory::Schema }>()
                        .await? as u32,
                    database_id: database.id,
                    name: schema_name.to_string(),
                    owner: database.owner,
                };
                schema.upsert_in_transaction(&mut transaction)?;
                schemas.push(schema);
            }
            self.env.meta_store().txn(transaction).await?;

            core.add_database(database);
            let mut version = self
                .notify_frontend(Operation::Add, Info::Database(database.to_owned()))
                .await;
            for schema in schemas {
                core.add_schema(&schema);
                version = self
                    .env
                    .notification_manager()
                    .notify_frontend(Operation::Add, Info::Schema(schema))
                    .await;
            }

            Ok(version)
        } else {
            bail!("database already exists");
        }
    }

    /// return id of streaming jobs in the database which need to be dropped in
    /// `StreamingJobBackgroundDeleter`.
    pub async fn drop_database(
        &self,
        database_id: DatabaseId,
    ) -> MetaResult<(NotificationVersion, Vec<StreamingJobId>)> {
        let core = &mut *self.core.lock().await;
        let database_core = &mut core.database;
        let user_core = &mut core.user;
        let database = Database::select(self.env.meta_store(), &database_id).await?;
        if let Some(database) = database {
            // prepare transaction
            let mut transaction = Transaction::default();
            database.delete_in_transaction(&mut transaction)?;

            let schemas = Schema::list(self.env.meta_store())
                .await?
                .into_iter()
                .filter(|schema| schema.database_id == database_id)
                .collect_vec();
            for schema in &schemas {
                schema.delete_in_transaction(&mut transaction)?;
            }

            let sources = Source::list(self.env.meta_store())
                .await?
                .into_iter()
                .filter(|source| source.database_id == database_id)
                .collect_vec();
            let source_ids = sources.iter().map(|source| source.id).collect_vec();
            for source in &sources {
                source.delete_in_transaction(&mut transaction)?;
            }

            let sinks = Sink::list(self.env.meta_store())
                .await?
                .into_iter()
                .filter(|sink| sink.database_id == database_id)
                .collect_vec();
            for sink in &sinks {
                sink.delete_in_transaction(&mut transaction)?;
            }

            let tables = Table::list(self.env.meta_store())
                .await?
                .into_iter()
                .filter(|table| table.database_id == database_id)
                .collect_vec();
            let table_ids = tables.iter().map(|table| table.id).collect_vec();
            for table in &tables {
                table.delete_in_transaction(&mut transaction)?;
            }

            let indexes = Index::list(self.env.meta_store())
                .await?
                .into_iter()
                .filter(|index| index.database_id == database_id)
                .collect_vec();
            for index in &indexes {
                index.delete_in_transaction(&mut transaction)?;
            }

            let mut objects = Vec::with_capacity(1 + schemas.len() + tables.len());
            objects.push(Object::DatabaseId(database.id));
            objects.extend(schemas.iter().map(|schema| Object::SchemaId(schema.id)));
            objects.extend(tables.iter().map(|table| Object::TableId(table.id)));
            objects.extend(sources.iter().map(|source| Object::SourceId(source.id)));

            let users_need_update =
                Self::release_privileges(user_core.list_users(), &objects, &mut transaction)?;

            self.env.meta_store().txn(transaction).await?;

            // drop from catalog core.
            database_core.drop_database(&database);
            for schema in &schemas {
                database_core.drop_schema(schema);
            }
            for source in &sources {
                database_core.drop_source(source);
            }
            for sink in &sinks {
                database_core.drop_sink(sink);
            }
            for table in &tables {
                database_core.drop_table(table);
            }
            for index in &indexes {
                database_core.drop_index(index);
            }

            database_core
                .relation_ref_count
                .retain(|k, _| (!table_ids.contains(k)) && (!source_ids.contains(k)));

            for user in users_need_update {
                user_core.insert_user_info(user.id, user.clone());
                self.notify_frontend(Operation::Update, Info::User(user))
                    .await;
            }

            // Frontend will drop cache of schema and table in the database.
            let version = self
                .notify_frontend(Operation::Delete, Info::Database(database))
                .await;

            // prepare catalog sent to catalog background deleter.
            let valid_tables = tables
                .into_iter()
                .filter(|table| valid_table_name(&table.name))
                .collect_vec();

            let mut catalog_deleted_ids =
                Vec::with_capacity(valid_tables.len() + source_ids.len() + sinks.len());
            catalog_deleted_ids.extend(
                valid_tables
                    .into_iter()
                    .map(|table| StreamingJobId::Table(table.id.into())),
            );
            catalog_deleted_ids.extend(source_ids.into_iter().map(StreamingJobId::Source));
            catalog_deleted_ids.extend(
                sinks
                    .into_iter()
                    .map(|sink| StreamingJobId::Sink(sink.id.into())),
            );

            Ok((version, catalog_deleted_ids))
        } else {
            bail!("database doesn't exist");
        }
    }

    pub async fn create_schema(&self, schema: &Schema) -> MetaResult<NotificationVersion> {
        let core = &mut self.core.lock().await.database;
        if !core.has_schema(schema) {
            schema.insert(self.env.meta_store()).await?;
            core.add_schema(schema);

            let version = self
                .notify_frontend(Operation::Add, Info::Schema(schema.to_owned()))
                .await;

            Ok(version)
        } else {
            bail!("schema already exists");
        }
    }

    pub async fn drop_schema(&self, schema_id: SchemaId) -> MetaResult<NotificationVersion> {
        let core = &mut *self.core.lock().await;
        let database_core = &mut core.database;
        let user_core = &mut core.user;
        let schema = Schema::select(self.env.meta_store(), &schema_id).await?;
        if let Some(schema) = schema {
            let tables = Table::list(self.env.meta_store())
                .await?
                .into_iter()
                .filter(|t| t.database_id == schema.database_id && t.schema_id == schema_id)
                .collect_vec();
            if !tables.is_empty() {
                bail!("schema is not empty!");
            }

            let mut transaction = Transaction::default();
            let users_need_update = Self::release_privileges(
                user_core.list_users(),
                &[Object::SchemaId(schema_id)],
                &mut transaction,
            )?;
            schema.delete_in_transaction(&mut transaction)?;
            self.env.meta_store().txn(transaction).await?;

            database_core.drop_schema(&schema);

            for user in users_need_update {
                user_core.insert_user_info(user.id, user.clone());
                self.notify_frontend(Operation::Update, Info::User(user))
                    .await;
            }
            let version = self
                .notify_frontend(Operation::Delete, Info::Schema(schema))
                .await;

            Ok(version)
        } else {
            bail!("schema doesn't exist");
        }
    }

    pub async fn start_create_stream_job_procedure(
        &self,
        stream_job: &StreamingJob,
    ) -> MetaResult<()> {
        match stream_job {
            StreamingJob::MaterializedView(table) => self.start_create_table_procedure(table).await,
            StreamingJob::Sink(sink) => self.start_create_sink_procedure(sink).await,
            StreamingJob::Index(index, index_table) => {
                self.start_create_index_procedure(index, index_table).await
            }
            StreamingJob::MaterializedSource(source, table) => {
                self.start_create_materialized_source_procedure(source, table)
                    .await
            }
        }
    }

    pub async fn mark_creating_tables(&self, creating_tables: &[Table]) {
        let core = &mut self.core.lock().await.database;
        core.mark_creating_tables(creating_tables);
        for table in creating_tables {
            self.notify_compute_and_compactor(Operation::Add, Info::Table(table.to_owned()))
                .await;
        }
    }

    pub async fn unmark_creating_tables(&self, creating_table_ids: &[TableId], need_notify: bool) {
        let core = &mut self.core.lock().await.database;
        core.unmark_creating_tables(creating_table_ids);
        if need_notify {
            for table_id in creating_table_ids {
                self.notify_compute_and_compactor(
                    Operation::Delete,
                    Info::Table(Table {
                        id: *table_id,
                        ..Default::default()
                    }),
                )
                .await;
            }
        }
    }

    async fn notify_compute_and_compactor(&self, operation: Operation, info: Info) {
        self.env
            .notification_manager()
            .notify_compute(operation, info.clone())
            .await;

        self.env
            .notification_manager()
            .notify_compactor(operation, info)
            .await;
    }

    pub async fn start_create_table_procedure(&self, table: &Table) -> MetaResult<()> {
        let core = &mut self.core.lock().await.database;
        let key = (table.database_id, table.schema_id, table.name.clone());
        if !core.has_table(table) && !core.has_in_progress_creation(&key) {
            core.mark_creating(&key);
            for &dependent_relation_id in &table.dependent_relations {
                core.increase_ref_count(dependent_relation_id);
            }
            Ok(())
        } else {
            bail!("table already exists or in creating procedure");
        }
    }

    pub async fn finish_create_table_procedure(
        &self,
        internal_tables: Vec<Table>,
        table: &Table,
    ) -> MetaResult<NotificationVersion> {
        let core = &mut self.core.lock().await.database;
        let key = (table.database_id, table.schema_id, table.name.clone());
        if !core.has_table(table) && core.has_in_progress_creation(&key) {
            core.unmark_creating(&key);
            let mut transaction = Transaction::default();
            for table in &internal_tables {
                table.upsert_in_transaction(&mut transaction)?;
            }
            table.upsert_in_transaction(&mut transaction)?;
            self.env.meta_store().txn(transaction).await?;

            for internal_table in internal_tables {
                core.add_table(&internal_table);

                self.notify_frontend(Operation::Add, Info::Table(internal_table.to_owned()))
                    .await;
            }
            core.add_table(table);
            let version = self
                .notify_frontend(Operation::Add, Info::Table(table.to_owned()))
                .await;

            Ok(version)
        } else {
            bail!("table already exist or not in creating procedure");
        }
    }

    pub async fn cancel_create_table_procedure(&self, table: &Table) -> MetaResult<()> {
        let core = &mut self.core.lock().await.database;
        let key = (table.database_id, table.schema_id, table.name.clone());
        if !core.has_table(table) && core.has_in_progress_creation(&key) {
            core.unmark_creating(&key);
            for &dependent_relation_id in &table.dependent_relations {
                core.decrease_ref_count(dependent_relation_id);
            }
            Ok(())
        } else {
            bail!("table already exist or not in creating procedure");
        }
    }

    pub async fn drop_table(
        &self,
        table_id: TableId,
        internal_table_ids: Vec<TableId>,
    ) -> MetaResult<NotificationVersion> {
        let core = &mut *self.core.lock().await;
        let database_core = &mut core.database;
        let user_core = &mut core.user;
        let table = Table::select(self.env.meta_store(), &table_id).await?;
        if let Some(table) = table {
            match database_core.get_ref_count(table_id) {
                Some(ref_count) => Err(MetaError::permission_denied(format!(
                    "Fail to delete table `{}` because {} other relation(s) depend on it",
                    table.name, ref_count
                ))),
                None => {
                    let dependent_relations = table.dependent_relations.clone();
                    let mut transaction = Transaction::default();

                    let mut tables_to_drop =
                        try_join_all(internal_table_ids.into_iter().map(|id| async move {
                            Table::select(self.env.meta_store(), &id).await
                        }))
                        .await?
                        .into_iter()
<<<<<<< HEAD
                        // FIXME(zehua): use `map(|table| table.unwrap())` instead of this after
                        // source node's state table has catalog.
                        .flatten()
                        .collect_vec();
=======
                        .map_ok(|table| table.unwrap())
                        .collect::<MetadataModelResult<Vec<_>>>()?;
>>>>>>> 783f5401
                    tables_to_drop.push(table);

                    for table in &tables_to_drop {
                        table.delete_in_transaction(&mut transaction)?;
                    }

                    let objects = tables_to_drop
                        .iter()
                        .map(|table| Object::TableId(table.id))
                        .collect_vec();
                    let users_need_update = Self::release_privileges(
                        user_core.list_users(),
                        &objects,
                        &mut transaction,
                    )?;

                    self.env.meta_store().txn(transaction).await?;

                    for user in users_need_update {
                        user_core.insert_user_info(user.id, user.clone());
                        self.notify_frontend(Operation::Update, Info::User(user))
                            .await;
                    }

                    let mut version = NotificationVersion::default();
                    for table in tables_to_drop {
                        database_core.drop_table(&table);
                        version = self
                            .notify_frontend(Operation::Delete, Info::Table(table))
                            .await;
                    }
                    for dependent_relation_id in dependent_relations {
                        database_core.decrease_ref_count(dependent_relation_id);
                    }

                    Ok(version)
                }
            }
        } else {
            bail!("table doesn't exist");
        }
    }

    pub async fn get_index_table(&self, index_id: IndexId) -> MetaResult<TableId> {
        let index = Index::select(self.env.meta_store(), &index_id).await?;
        if let Some(index) = index {
            Ok(index.index_table_id)
        } else {
            bail!("index doesn't exist");
        }
    }

    pub async fn drop_index(
        &self,
        index_id: IndexId,
        index_table_id: TableId,
        internal_table_ids: Vec<TableId>,
    ) -> MetaResult<NotificationVersion> {
        let core = &mut *self.core.lock().await;
        let database_core = &mut core.database;
        let user_core = &mut core.user;
        let index = Index::select(self.env.meta_store(), &index_id).await?;
        if let Some(index) = index {
            let mut transaction = Transaction::default();
            index.delete_in_transaction(&mut transaction)?;
            assert_eq!(index_table_id, index.index_table_id);

            // drop index table
            let table = Table::select(self.env.meta_store(), &index_table_id).await?;
            if let Some(table) = table {
                match database_core.get_ref_count(index_table_id) {
                    Some(ref_count) => Err(MetaError::permission_denied(format!(
                        "Fail to delete table `{}` because {} other relation(s) depend on it",
                        table.name, ref_count
                    ))),
                    None => {
                        let dependent_relations = table.dependent_relations.clone();

                        let mut tables_to_drop =
                            try_join_all(internal_table_ids.into_iter().map(|id| async move {
                                Table::select(self.env.meta_store(), &id).await
                            }))
                            .await?
                            .into_iter()
<<<<<<< HEAD
                            // FIXME(zehua): use `map(|table| table.unwrap())` instead of this after
                            // source node's state table has catalog.
                            .flatten()
                            .collect_vec();
=======
                            .map_ok(|table| table.unwrap())
                            .collect::<MetadataModelResult<Vec<_>>>()?;
>>>>>>> 783f5401
                        tables_to_drop.push(table);

                        for table in &tables_to_drop {
                            table.delete_in_transaction(&mut transaction)?;
                        }

                        let objects = tables_to_drop
                            .iter()
                            .map(|table| Object::TableId(table.id))
                            .collect_vec();
                        let users_need_update = Self::release_privileges(
                            user_core.list_users(),
                            &objects,
                            &mut transaction,
                        )?;

                        self.env.meta_store().txn(transaction).await?;

                        database_core.drop_index(&index);
                        for user in users_need_update {
                            user_core.insert_user_info(user.id, user.clone());
                            self.notify_frontend(Operation::Update, Info::User(user))
                                .await;
                        }
                        for table in tables_to_drop {
                            database_core.drop_table(&table);
                            self.notify_frontend(Operation::Delete, Info::Table(table))
                                .await;
                        }
                        for dependent_relation_id in dependent_relations {
                            database_core.decrease_ref_count(dependent_relation_id);
                        }

                        let version = self
                            .notify_frontend(Operation::Delete, Info::Index(index.to_owned()))
                            .await;

                        Ok(version)
                    }
                }
            } else {
                bail!("index table doesn't exist",)
            }
        } else {
            bail!("index doesn't exist",)
        }
    }

    pub async fn start_create_source_procedure(&self, source: &Source) -> MetaResult<()> {
        let core = &mut self.core.lock().await.database;
        let key = (source.database_id, source.schema_id, source.name.clone());
        if !core.has_source(source) && !core.has_in_progress_creation(&key) {
            core.mark_creating(&key);
            Ok(())
        } else {
            bail!("source already exists or in creating procedure");
        }
    }

    pub async fn finish_create_source_procedure(
        &self,
        source: &Source,
    ) -> MetaResult<NotificationVersion> {
        let core = &mut self.core.lock().await.database;
        let key = (source.database_id, source.schema_id, source.name.clone());
        if !core.has_source(source) && core.has_in_progress_creation(&key) {
            core.unmark_creating(&key);
            source.insert(self.env.meta_store()).await?;
            core.add_source(source);

            let version = self
                .notify_frontend(Operation::Add, Info::Source(source.to_owned()))
                .await;

            Ok(version)
        } else {
            bail!("source already exist or not in creating procedure");
        }
    }

    pub async fn cancel_create_source_procedure(&self, source: &Source) -> MetaResult<()> {
        let core = &mut self.core.lock().await.database;
        let key = (source.database_id, source.schema_id, source.name.clone());
        if !core.has_source(source) && core.has_in_progress_creation(&key) {
            core.unmark_creating(&key);
            Ok(())
        } else {
            bail!("source already exist or not in creating procedure");
        }
    }

    pub async fn drop_source(&self, source_id: SourceId) -> MetaResult<NotificationVersion> {
        let core = &mut *self.core.lock().await;
        let database_core = &mut core.database;
        let user_core = &mut core.user;
        let source = Source::select(self.env.meta_store(), &source_id).await?;
        if let Some(source) = source {
            match database_core.get_ref_count(source_id) {
                Some(ref_count) => Err(MetaError::permission_denied(format!(
                    "Fail to delete source `{}` because {} other relation(s) depend on it",
                    source.name, ref_count
                ))),
                None => {
                    let mut transaction = Transaction::default();
                    let users_need_update = Self::release_privileges(
                        user_core.list_users(),
                        &[Object::SourceId(source_id)],
                        &mut transaction,
                    )?;
                    source.delete_in_transaction(&mut transaction)?;
                    self.env.meta_store().txn(transaction).await?;

                    database_core.drop_source(&source);

                    for user in users_need_update {
                        user_core.insert_user_info(user.id, user.clone());
                        self.notify_frontend(Operation::Update, Info::User(user))
                            .await;
                    }
                    let version = self
                        .notify_frontend(Operation::Delete, Info::Source(source))
                        .await;

                    Ok(version)
                }
            }
        } else {
            bail!("source doesn't exist");
        }
    }

    pub async fn start_create_materialized_source_procedure(
        &self,
        source: &Source,
        mview: &Table,
    ) -> MetaResult<()> {
        let core = &mut self.core.lock().await.database;
        let source_key = (source.database_id, source.schema_id, source.name.clone());
        let mview_key = (mview.database_id, mview.schema_id, mview.name.clone());
        if !core.has_source(source)
            && !core.has_table(mview)
            && !core.has_in_progress_creation(&source_key)
            && !core.has_in_progress_creation(&mview_key)
        {
            core.mark_creating(&source_key);
            core.mark_creating(&mview_key);
            ensure!(mview.dependent_relations.is_empty());
            Ok(())
        } else {
            bail!("source or table already exists");
        }
    }

    pub async fn finish_create_materialized_source_procedure(
        &self,
        source: &Source,
        mview: &Table,
        tables: Vec<Table>,
    ) -> MetaResult<NotificationVersion> {
        let core = &mut self.core.lock().await.database;
        let source_key = (source.database_id, source.schema_id, source.name.clone());
        let mview_key = (mview.database_id, mview.schema_id, mview.name.clone());
        if !core.has_source(source)
            && !core.has_table(mview)
            && core.has_in_progress_creation(&source_key)
            && core.has_in_progress_creation(&mview_key)
        {
            core.unmark_creating(&source_key);
            core.unmark_creating(&mview_key);

            let mut transaction = Transaction::default();
            source.upsert_in_transaction(&mut transaction)?;
            mview.upsert_in_transaction(&mut transaction)?;
            for table in &tables {
                table.upsert_in_transaction(&mut transaction)?;
            }
            self.env.meta_store().txn(transaction).await?;

            core.add_source(source);
            core.add_table(mview);

            for table in tables {
                core.add_table(&table);
                self.notify_frontend(Operation::Add, Info::Table(table.to_owned()))
                    .await;
            }
            self.notify_frontend(Operation::Add, Info::Table(mview.to_owned()))
                .await;

            // Currently frontend uses source's version
            let version = self
                .notify_frontend(Operation::Add, Info::Source(source.to_owned()))
                .await;
            Ok(version)
        } else {
            bail!("source already exist or not in creating procedure");
        }
    }

    pub async fn cancel_create_materialized_source_procedure(
        &self,
        source: &Source,
        mview: &Table,
    ) -> MetaResult<()> {
        let core = &mut self.core.lock().await.database;
        let source_key = (source.database_id, source.schema_id, source.name.clone());
        let mview_key = (mview.database_id, mview.schema_id, mview.name.clone());
        if !core.has_source(source)
            && !core.has_table(mview)
            && core.has_in_progress_creation(&source_key)
            && core.has_in_progress_creation(&mview_key)
        {
            core.unmark_creating(&source_key);
            core.unmark_creating(&mview_key);
            Ok(())
        } else {
            bail!("source already exist or not in creating procedure");
        }
    }

    pub async fn drop_materialized_source(
        &self,
        source_id: SourceId,
        mview_id: TableId,
        internal_table_id: TableId,
    ) -> MetaResult<NotificationVersion> {
        let core = &mut *self.core.lock().await;
        let database_core = &mut core.database;
        let user_core = &mut core.user;
        let mview = Table::select(self.env.meta_store(), &mview_id).await?;
        let source = Source::select(self.env.meta_store(), &source_id).await?;
        match (mview, source) {
            (Some(mview), Some(source)) => {
                if let Some(OptionalAssociatedSourceId::AssociatedSourceId(associated_source_id)) =
                    mview.optional_associated_source_id
                {
                    if associated_source_id != source_id {
                        bail!("mview's associated source id doesn't match source id");
                    }
                } else {
                    bail!("mview do not have associated source id");
                }
                // check ref count
                if let Some(ref_count) = database_core.get_ref_count(mview_id) {
                    return Err(MetaError::permission_denied(format!(
                        "Fail to delete table `{}` because {} other relation(s) depend on it",
                        mview.name, ref_count
                    )));
                }
                if let Some(ref_count) = database_core.get_ref_count(source_id) {
                    return Err(MetaError::permission_denied(format!(
                        "Fail to delete source `{}` because {} other relation(s) depend on it",
                        source.name, ref_count
                    )));
                }
                let internal_table = Table::select(self.env.meta_store(), &internal_table_id)
                    .await?
                    .unwrap();

                // now is safe to delete both mview and source
                let mut transaction = Transaction::default();
                let users_need_update = Self::release_privileges(
                    user_core.list_users(),
                    &[
                        Object::SourceId(source_id),
                        Object::TableId(mview_id),
                        Object::TableId(internal_table_id),
                    ],
                    &mut transaction,
                )?;
                mview.delete_in_transaction(&mut transaction)?;
                internal_table.delete_in_transaction(&mut transaction)?;
                source.delete_in_transaction(&mut transaction)?;
                self.env.meta_store().txn(transaction).await?;

                database_core.drop_table(&mview);
                database_core.drop_table(&internal_table);
                database_core.drop_source(&source);
                for &dependent_relation_id in &mview.dependent_relations {
                    database_core.decrease_ref_count(dependent_relation_id);
                }

                for user in users_need_update {
                    user_core.insert_user_info(user.id, user.clone());
                    self.notify_frontend(Operation::Update, Info::User(user))
                        .await;
                }
                self.notify_frontend(Operation::Delete, Info::Table(mview))
                    .await;
                self.notify_frontend(Operation::Delete, Info::Table(internal_table))
                    .await;

                let version = self
                    .notify_frontend(Operation::Delete, Info::Source(source))
                    .await;

                Ok(version)
            }

            _ => bail!("table or source doesn't exist"),
        }
    }

    pub async fn start_create_index_procedure(
        &self,
        index: &Index,
        index_table: &Table,
    ) -> MetaResult<()> {
        let core = &mut self.core.lock().await.database;
        let key = (index.database_id, index.schema_id, index.name.clone());
        if !core.has_index(index) && !core.has_in_progress_creation(&key) {
            core.mark_creating(&key);
            for &dependent_relation_id in &index_table.dependent_relations {
                core.increase_ref_count(dependent_relation_id);
            }
            Ok(())
        } else {
            bail!("index already exists or in creating procedure".to_string(),)
        }
    }

    pub async fn cancel_create_index_procedure(
        &self,
        index: &Index,
        index_table: &Table,
    ) -> MetaResult<()> {
        let core = &mut self.core.lock().await.database;
        let key = (index.database_id, index.schema_id, index.name.clone());
        if !core.has_index(index) && core.has_in_progress_creation(&key) {
            core.unmark_creating(&key);
            for &dependent_relation_id in &index_table.dependent_relations {
                core.decrease_ref_count(dependent_relation_id);
            }
            Ok(())
        } else {
            bail!("index already exist or not in creating procedure",)
        }
    }

    pub async fn finish_create_index_procedure(
        &self,
        index: &Index,
        internal_tables: Vec<Table>,
        table: &Table,
    ) -> MetaResult<NotificationVersion> {
        let core = &mut self.core.lock().await.database;
        let key = (table.database_id, table.schema_id, index.name.clone());
        if !core.has_index(index) && core.has_in_progress_creation(&key) {
            core.unmark_creating(&key);
            let mut transaction = Transaction::default();

            index.upsert_in_transaction(&mut transaction)?;

            for table in &internal_tables {
                table.upsert_in_transaction(&mut transaction)?;
            }
            table.upsert_in_transaction(&mut transaction)?;
            self.env.meta_store().txn(transaction).await?;

            for internal_table in internal_tables {
                core.add_table(&internal_table);

                self.notify_frontend(Operation::Add, Info::Table(internal_table.to_owned()))
                    .await;
            }
            core.add_table(table);
            core.add_index(index);

            self.notify_frontend(Operation::Add, Info::Table(table.to_owned()))
                .await;

            let version = self
                .env
                .notification_manager()
                .notify_frontend(Operation::Add, Info::Index(index.to_owned()))
                .await;

            Ok(version)
        } else {
            bail!("table already exist or not in creating procedure",)
        }
    }

    pub async fn start_create_sink_procedure(&self, sink: &Sink) -> MetaResult<()> {
        let core = &mut self.core.lock().await.database;
        let key = (sink.database_id, sink.schema_id, sink.name.clone());
        if !core.has_sink(sink) && !core.has_in_progress_creation(&key) {
            core.mark_creating(&key);
            for &dependent_relation_id in &sink.dependent_relations {
                core.increase_ref_count(dependent_relation_id);
            }
            Ok(())
        } else {
            bail!("sink already exists or in creating procedure");
        }
    }

    pub async fn finish_create_sink_procedure(
        &self,
        sink: &Sink,
    ) -> MetaResult<NotificationVersion> {
        let core = &mut self.core.lock().await.database;
        let key = (sink.database_id, sink.schema_id, sink.name.clone());
        if !core.has_sink(sink) && core.has_in_progress_creation(&key) {
            core.unmark_creating(&key);
            sink.insert(self.env.meta_store()).await?;
            core.add_sink(sink);

            let version = self
                .notify_frontend(Operation::Add, Info::Sink(sink.to_owned()))
                .await;

            Ok(version)
        } else {
            bail!("sink already exist or not in creating procedure");
        }
    }

    pub async fn cancel_create_sink_procedure(&self, sink: &Sink) -> MetaResult<()> {
        let core = &mut self.core.lock().await.database;
        let key = (sink.database_id, sink.schema_id, sink.name.clone());
        if !core.has_sink(sink) && core.has_in_progress_creation(&key) {
            core.unmark_creating(&key);
            Ok(())
        } else {
            bail!("sink already exist or not in creating procedure");
        }
    }

    pub async fn create_sink(&self, sink: &Sink) -> MetaResult<NotificationVersion> {
        let core = &mut self.core.lock().await.database;
        if !core.has_sink(sink) {
            sink.insert(self.env.meta_store()).await?;
            core.add_sink(sink);

            let version = self
                .notify_frontend(Operation::Add, Info::Sink(sink.to_owned()))
                .await;

            Ok(version)
        } else {
            bail!("sink already exists");
        }
    }

    pub async fn drop_sink(&self, sink_id: SinkId) -> MetaResult<NotificationVersion> {
        let core = &mut self.core.lock().await.database;
        let sink = Sink::select(self.env.meta_store(), &sink_id).await?;
        if let Some(sink) = sink {
            Sink::delete(self.env.meta_store(), &sink_id).await?;

            core.drop_sink(&sink);
            for &dependent_relation_id in &sink.dependent_relations {
                core.decrease_ref_count(dependent_relation_id);
            }

            let version = self
                .notify_frontend(Operation::Delete, Info::Sink(sink))
                .await;

            Ok(version)
        } else {
            bail!("sink doesn't exist");
        }
    }

    pub async fn list_tables(&self, schema_id: SchemaId) -> MetaResult<Vec<TableId>> {
        let _core = &self.core.lock().await.user;
        let tables = Table::list(self.env.meta_store()).await?;
        Ok(tables
            .iter()
            .filter(|t| t.schema_id == schema_id)
            .map(|t| t.id)
            .collect())
    }

    pub async fn list_sources(&self) -> MetaResult<Vec<Source>> {
        self.core.lock().await.database.list_sources().await
    }

    pub async fn list_source_ids(&self, schema_id: SchemaId) -> MetaResult<Vec<SourceId>> {
        self.core
            .lock()
            .await
            .database
            .list_source_ids(schema_id)
            .await
    }

    pub async fn list_stream_job_ids(&self) -> MetaResult<HashSet<RelationId>> {
        self.core
            .lock()
            .await
            .database
            .list_stream_job_ids()
            .await
            .map(|iter| iter.collect())
    }

    async fn notify_frontend(&self, operation: Operation, info: Info) -> NotificationVersion {
        self.env
            .notification_manager()
            .notify_frontend(operation, info)
            .await
    }
}

impl<S> CatalogManager<S>
where
    S: MetaStore,
{
    async fn init_user(&self) -> MetaResult<()> {
        let core = &mut self.core.lock().await.user;
        for (user, id) in [
            (DEFAULT_SUPER_USER, DEFAULT_SUPER_USER_ID),
            (DEFAULT_SUPER_USER_FOR_PG, DEFAULT_SUPER_USER_FOR_PG_ID),
        ] {
            if !core.has_user_name(user) {
                let default_user = UserInfo {
                    id,
                    name: user.to_string(),
                    is_super: true,
                    can_create_db: true,
                    can_create_user: true,
                    can_login: true,
                    ..Default::default()
                };

                default_user.insert(self.env.meta_store()).await?;
                core.create_user(default_user);
            }
        }

        Ok(())
    }

    pub async fn list_users(&self) -> Vec<UserInfo> {
        self.core.lock().await.user.list_users()
    }

    pub async fn create_user(&self, user: &UserInfo) -> MetaResult<NotificationVersion> {
        let core = &mut self.core.lock().await.user;
        if core.has_user_name(&user.name) {
            return Err(MetaError::permission_denied(format!(
                "User {} already exists",
                user.name
            )));
        }
        user.insert(self.env.meta_store()).await?;
        core.create_user(user.clone());

        let version = self
            .env
            .notification_manager()
            .notify_frontend(Operation::Add, Info::User(user.to_owned()))
            .await;
        Ok(version)
    }

    pub async fn update_user(
        &self,
        user: &UserInfo,
        update_fields: &[UpdateField],
    ) -> MetaResult<NotificationVersion> {
        let core = &mut self.core.lock().await.user;
        let rename_flag = update_fields
            .iter()
            .any(|&field| field == UpdateField::Rename);
        if rename_flag && core.has_user_name(&user.name) {
            return Err(MetaError::permission_denied(format!(
                "User {} already exists",
                user.name
            )));
        }
        user.insert(self.env.meta_store()).await?;
        let new_user = core.update_user(user, update_fields);

        let version = self
            .env
            .notification_manager()
            .notify_frontend(Operation::Update, Info::User(new_user))
            .await;
        Ok(version)
    }

    pub async fn get_user(&self, id: UserId) -> MetaResult<UserInfo> {
        let core = &self.core.lock().await.user;

        core.get_user_info(&id)
            .ok_or_else(|| anyhow!("User {} not found", id).into())
    }

    pub async fn drop_user(&self, id: UserId) -> MetaResult<NotificationVersion> {
        let core = &mut self.core.lock().await.user;
        if !core.has_user_id(&id) {
            bail!("User {} not found", id);
        }
        let user = core.get_user_info(&id).unwrap();

        if user.name == DEFAULT_SUPER_USER || user.name == DEFAULT_SUPER_USER_FOR_PG {
            return Err(MetaError::permission_denied(format!(
                "Cannot drop default super user {}",
                id
            )));
        }
        if !core.get_user_info(&id).unwrap().grant_privileges.is_empty() {
            return Err(MetaError::permission_denied(format!(
                "Cannot drop user {} with privileges",
                id
            )));
        }
        if core
            .get_user_grant_relation(&id)
            .is_some_and(|set| !set.is_empty())
        {
            return Err(MetaError::permission_denied(format!(
                "Cannot drop user {} with privileges granted to others",
                id
            )));
        }
        UserInfo::delete(self.env.meta_store(), &id).await?;
        core.drop_user(id);

        let version = self
            .env
            .notification_manager()
            .notify_frontend(Operation::Delete, Info::User(user))
            .await;
        Ok(version)
    }

    // Defines privilege grant for a user.

    // Merge new granted privilege.
    #[inline(always)]
    fn merge_privilege(origin_privilege: &mut GrantPrivilege, new_privilege: &GrantPrivilege) {
        assert_eq!(origin_privilege.object, new_privilege.object);

        let mut action_map = HashMap::<i32, (bool, u32)>::from_iter(
            origin_privilege
                .action_with_opts
                .iter()
                .map(|ao| (ao.action, (ao.with_grant_option, ao.granted_by))),
        );
        for nao in &new_privilege.action_with_opts {
            if let Some(o) = action_map.get_mut(&nao.action) {
                o.0 |= nao.with_grant_option;
            } else {
                action_map.insert(nao.action, (nao.with_grant_option, nao.granted_by));
            }
        }
        origin_privilege.action_with_opts = action_map
            .into_iter()
            .map(
                |(action, (with_grant_option, granted_by))| ActionWithGrantOption {
                    action,
                    with_grant_option,
                    granted_by,
                },
            )
            .collect();
    }

    // Check whether new_privilege is a subset of origin_privilege, and check grand_option if
    // `need_grand_option` is set.
    #[inline(always)]
    fn check_privilege(
        origin_privilege: &GrantPrivilege,
        new_privilege: &GrantPrivilege,
        need_grand_option: bool,
    ) -> bool {
        assert_eq!(origin_privilege.object, new_privilege.object);

        let action_map = HashMap::<i32, bool>::from_iter(
            origin_privilege
                .action_with_opts
                .iter()
                .map(|ao| (ao.action, ao.with_grant_option)),
        );
        for nao in &new_privilege.action_with_opts {
            if let Some(with_grant_option) = action_map.get(&nao.action) {
                if !with_grant_option && need_grand_option {
                    return false;
                }
            } else {
                return false;
            }
        }
        true
    }

    pub async fn grant_privilege(
        &self,
        users: &[UserId],
        new_grant_privileges: &[GrantPrivilege],
        grantor: UserId,
    ) -> MetaResult<NotificationVersion> {
        let core = &mut self.core.lock().await.user;
        let mut transaction = Transaction::default();
        let mut user_updated = Vec::with_capacity(users.len());
        let grantor_info = core
            .get_user_info(&grantor)
            .ok_or_else(|| anyhow!("User {} does not exist", &grantor))?;
        for user_id in users {
            let mut user = core
                .get_user_info(user_id)
                .ok_or_else(|| anyhow!("User {} does not exist", user_id))?;

            let grant_user = core
                .get_user_grant_relation_entry(grantor)
                .or_insert_with(HashSet::new);

            if user.is_super {
                return Err(MetaError::permission_denied(format!(
                    "Cannot grant privilege to super user {}",
                    user_id
                )));
            }
            if !grantor_info.is_super {
                for new_grant_privilege in new_grant_privileges {
                    if let Some(privilege) = grantor_info
                        .grant_privileges
                        .iter()
                        .find(|p| p.object == new_grant_privilege.object)
                    {
                        if !Self::check_privilege(privilege, new_grant_privilege, true) {
                            return Err(MetaError::permission_denied(format!(
                                "Cannot grant privilege without grant permission for user {}",
                                grantor
                            )));
                        }
                    } else {
                        return Err(MetaError::permission_denied(format!(
                            "Grantor {} does not have one of the privileges",
                            grantor
                        )));
                    }
                }
            }
            grant_user.insert(*user_id);
            new_grant_privileges.iter().for_each(|new_grant_privilege| {
                if let Some(privilege) = user
                    .grant_privileges
                    .iter_mut()
                    .find(|p| p.object == new_grant_privilege.object)
                {
                    Self::merge_privilege(privilege, new_grant_privilege);
                } else {
                    user.grant_privileges.push(new_grant_privilege.clone());
                }
            });
            user.upsert_in_transaction(&mut transaction)?;
            user_updated.push(user);
        }

        self.env.meta_store().txn(transaction).await?;
        let mut version = 0;
        for user in user_updated {
            core.insert_user_info(user.id, user.clone());
            version = self
                .env
                .notification_manager()
                .notify_frontend(Operation::Update, Info::User(user))
                .await;
        }

        Ok(version)
    }

    // Revoke privilege from object.
    #[inline(always)]
    fn revoke_privilege_inner(
        origin_privilege: &mut GrantPrivilege,
        revoke_grant_privilege: &GrantPrivilege,
        revoke_grant_option: bool,
    ) -> bool {
        assert_eq!(origin_privilege.object, revoke_grant_privilege.object);
        let mut has_change = false;
        if revoke_grant_option {
            // Only revoke with grant option.
            origin_privilege.action_with_opts.iter_mut().for_each(|ao| {
                if revoke_grant_privilege
                    .action_with_opts
                    .iter()
                    .any(|ro| ro.action == ao.action)
                {
                    ao.with_grant_option = false;
                    has_change = true;
                }
            })
        } else {
            let sz = origin_privilege.action_with_opts.len();
            // Revoke all privileges matched with revoke_grant_privilege.
            origin_privilege.action_with_opts.retain(|ao| {
                !revoke_grant_privilege
                    .action_with_opts
                    .iter()
                    .any(|rao| rao.action == ao.action)
            });
            has_change = sz != origin_privilege.action_with_opts.len();
        }
        has_change
    }

    pub async fn revoke_privilege(
        &self,
        users: &[UserId],
        revoke_grant_privileges: &[GrantPrivilege],
        granted_by: UserId,
        revoke_by: UserId,
        revoke_grant_option: bool,
        cascade: bool,
    ) -> MetaResult<NotificationVersion> {
        let core = &mut self.core.lock().await.user;
        let mut transaction = Transaction::default();
        let mut user_updated = HashMap::new();
        let mut users_info: VecDeque<UserInfo> = VecDeque::new();
        let mut visited = HashSet::new();
        // check revoke permission
        let revoke_by = core
            .get_user_info(&revoke_by)
            .ok_or_else(|| anyhow!("User {} does not exist", &revoke_by))?;
        let same_user = granted_by == revoke_by.id;
        if !revoke_by.is_super {
            for privilege in revoke_grant_privileges {
                if let Some(user_privilege) = revoke_by
                    .grant_privileges
                    .iter()
                    .find(|p| p.object == privilege.object)
                {
                    if !Self::check_privilege(user_privilege, privilege, same_user) {
                        return Err(MetaError::permission_denied(format!(
                            "Cannot revoke privilege without permission for user {}",
                            &revoke_by.name
                        )));
                    }
                } else {
                    return Err(MetaError::permission_denied(format!(
                        "User {} does not have one of the privileges",
                        &revoke_by.name
                    )));
                }
            }
        }
        // revoke privileges
        for user_id in users {
            let user = core
                .get_user_info(user_id)
                .ok_or_else(|| anyhow!("User {} does not exist", user_id))?;
            if user.is_super {
                return Err(MetaError::permission_denied(format!(
                    "Cannot revoke privilege from supper user {}",
                    user_id
                )));
            }
            users_info.push_back(user);
        }
        while !users_info.is_empty() {
            let mut now_user = users_info.pop_front().unwrap();
            let now_relations = core
                .get_user_grant_relation(&now_user.id)
                .cloned()
                .unwrap_or_default();
            let mut recursive_flag = false;
            let mut empty_privilege = false;
            let grant_option_now = revoke_grant_option && users.contains(&now_user.id);
            visited.insert(now_user.id);
            revoke_grant_privileges
                .iter()
                .for_each(|revoke_grant_privilege| {
                    for privilege in &mut now_user.grant_privileges {
                        if privilege.object == revoke_grant_privilege.object {
                            recursive_flag |= Self::revoke_privilege_inner(
                                privilege,
                                revoke_grant_privilege,
                                grant_option_now,
                            );
                            empty_privilege |= privilege.action_with_opts.is_empty();
                            break;
                        }
                    }
                });
            if recursive_flag {
                // check with cascade/restrict strategy
                if !cascade && !users.contains(&now_user.id) {
                    return Err(MetaError::permission_denied(format!(
                        "Cannot revoke privilege from user {} for restrict",
                        &now_user.name
                    )));
                }
                for next_user_id in now_relations {
                    if core.has_user_id(&next_user_id) && !visited.contains(&next_user_id) {
                        users_info.push_back(core.get_user_info(&next_user_id).unwrap());
                    }
                }
                if empty_privilege {
                    now_user
                        .grant_privileges
                        .retain(|privilege| !privilege.action_with_opts.is_empty());
                }
                if let std::collections::hash_map::Entry::Vacant(e) =
                    user_updated.entry(now_user.id)
                {
                    now_user.upsert_in_transaction(&mut transaction)?;
                    e.insert(now_user);
                }
            }
        }

        self.env.meta_store().txn(transaction).await?;
        let mut version = 0;
        for (user_id, user_info) in user_updated {
            core.insert_user_info(user_id, user_info.clone());
            version = self
                .env
                .notification_manager()
                .notify_frontend(Operation::Update, Info::User(user_info))
                .await;
        }

        Ok(version)
    }

    /// `release_privileges` removes the privileges with given object from given users, it will be
    /// called when a database/schema/table/source is dropped.
    #[inline(always)]
    fn release_privileges(
        users: Vec<UserInfo>,
        objects: &[Object],
        txn: &mut Transaction,
    ) -> MetaResult<Vec<UserInfo>> {
        let mut users_need_update = vec![];
        for mut user in users {
            let cnt = user.grant_privileges.len();
            user.grant_privileges
                .retain(|p| !objects.contains(p.object.as_ref().unwrap()));
            if cnt != user.grant_privileges.len() {
                user.upsert_in_transaction(txn)?;
                users_need_update.push(user);
            }
        }
        Ok(users_need_update)
    }
}<|MERGE_RESOLUTION|>--- conflicted
+++ resolved
@@ -496,15 +496,9 @@
                         }))
                         .await?
                         .into_iter()
-<<<<<<< HEAD
-                        // FIXME(zehua): use `map(|table| table.unwrap())` instead of this after
-                        // source node's state table has catalog.
-                        .flatten()
+                        .map(|table| table.unwrap())
                         .collect_vec();
-=======
-                        .map_ok(|table| table.unwrap())
-                        .collect::<MetadataModelResult<Vec<_>>>()?;
->>>>>>> 783f5401
+
                     tables_to_drop.push(table);
 
                     for table in &tables_to_drop {
@@ -589,15 +583,9 @@
                             }))
                             .await?
                             .into_iter()
-<<<<<<< HEAD
-                            // FIXME(zehua): use `map(|table| table.unwrap())` instead of this after
-                            // source node's state table has catalog.
-                            .flatten()
+                            .map(|table| table.unwrap())
                             .collect_vec();
-=======
-                            .map_ok(|table| table.unwrap())
-                            .collect::<MetadataModelResult<Vec<_>>>()?;
->>>>>>> 783f5401
+
                         tables_to_drop.push(table);
 
                         for table in &tables_to_drop {
