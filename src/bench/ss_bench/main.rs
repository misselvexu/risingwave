// Copyright 2022 Singularity Data
//
// Licensed under the Apache License, Version 2.0 (the "License");
// you may not use this file except in compliance with the License.
// You may obtain a copy of the License at
//
// http://www.apache.org/licenses/LICENSE-2.0
//
// Unless required by applicable law or agreed to in writing, software
// distributed under the License is distributed on an "AS IS" BASIS,
// WITHOUT WARRANTIES OR CONDITIONS OF ANY KIND, either express or implied.
// See the License for the specific language governing permissions and
// limitations under the License.

use std::sync::Arc;

mod operations;
mod utils;

use std::collections::HashMap;

use clap::Parser;
use operations::*;
use parking_lot::RwLock;
use risingwave_common::config::StorageConfig;
use risingwave_common::monitor::Print;
use risingwave_meta::hummock::test_utils::setup_compute_env;
use risingwave_meta::hummock::MockHummockMetaClient;
use risingwave_storage::hummock::compaction_executor::CompactionExecutor;
use risingwave_storage::hummock::compactor::CompactorContext;
use risingwave_storage::hummock::MemoryLimiter;
use risingwave_storage::monitor::{ObjectStoreMetrics, StateStoreMetrics};
use risingwave_storage::{dispatch_state_store, StateStoreImpl};

#[derive(Parser, Debug)]
pub(crate) struct Opts {
    // ----- backend type  -----
    #[clap(long, default_value = "in-memory")]
    store: String,

    // ----- Hummock -----
    #[clap(long, default_value_t = 256)]
    table_size_mb: u32,

    #[clap(long, default_value_t = 1024)]
    block_size_kb: u32,

    #[clap(long, default_value_t = 256)]
    block_cache_capacity_mb: u32,

    #[clap(long, default_value_t = 64)]
    meta_cache_capacity_mb: u32,

    #[clap(long, default_value_t = 192)]
    shared_buffer_threshold_mb: u32,

    #[clap(long, default_value_t = 256)]
    shared_buffer_capacity_mb: u32,

    #[clap(long, default_value_t = 2)]
    share_buffers_sync_parallelism: u32,

    #[clap(long, default_value_t = 0.1)]
    bloom_false_positive: f64,

    #[clap(long, default_value_t = 0)]
    compact_level_after_write: u32,

    #[clap(long)]
    write_conflict_detection_enabled: bool,

    #[clap(long)]
    tiered_cache_uri: String,

    #[clap(long, default_value_t = 1073741824)] // 1 GiB
    file_cache_capacity: usize,

    #[clap(long, default_value_t = 134217728)] // 128 MiB
    file_cache_total_buffer_capacity: usize,

    #[clap(long, default_value_t = 100663296)] // 96 MiB
    file_cache_cache_file_fallocate_unit: usize,

    // ----- benchmarks -----
    #[clap(long)]
    benchmarks: String,

    #[clap(long, default_value_t = 1)]
    concurrency_num: u32,

    // ----- operation number -----
    #[clap(long, default_value_t = 1000000)]
    num: i64,

    #[clap(long, default_value_t = -1)]
    deletes: i64,

    #[clap(long, default_value_t = -1)]
    reads: i64,

    #[clap(long, default_value_t = -1)]
    scans: i64,

    #[clap(long, default_value_t = -1)]
    writes: i64,

    // ----- single batch -----
    #[clap(long, default_value_t = 100)]
    batch_size: u32,

    #[clap(long, default_value_t = 16)]
    key_size: u32,

    #[clap(long, default_value_t = 5)]
    key_prefix_size: u32,

    #[clap(long, default_value_t = 10)]
    keys_per_prefix: u32,

    #[clap(long, default_value_t = 100)]
    value_size: u32,

    #[clap(long, default_value_t = 0)]
    seed: u64,

    // ----- flag -----
    #[clap(long)]
    statistics: bool,

    #[clap(long)]
    calibrate_histogram: bool,
}

fn preprocess_options(opts: &mut Opts) {
    if opts.reads < 0 {
        opts.reads = opts.num;
    }
    if opts.scans < 0 {
        opts.scans = opts.num;
    }
    if opts.deletes < 0 {
        opts.deletes = opts.num;
    }
    if opts.writes < 0 {
        opts.writes = opts.num;
    }
}

/// This is used to benchmark the state store performance.
/// For usage, see `README.md`
#[tokio::main(flavor = "multi_thread")]
async fn main() {
    let mut opts = Opts::parse();
    let state_store_stats = Arc::new(StateStoreMetrics::unused());
    let object_store_stats = Arc::new(ObjectStoreMetrics::unused());

    println!("Configurations before preprocess:\n {:?}", &opts);
    preprocess_options(&mut opts);
    println!("Configurations after preprocess:\n {:?}", &opts);

    let config = Arc::new(StorageConfig {
        shared_buffer_capacity_mb: opts.shared_buffer_capacity_mb,
        bloom_false_positive: opts.bloom_false_positive,
        sstable_size_mb: opts.table_size_mb,
        block_size_kb: opts.block_size_kb,
        share_buffers_sync_parallelism: opts.share_buffers_sync_parallelism,
        data_directory: "hummock_001".to_string(),
        write_conflict_detection_enabled: opts.write_conflict_detection_enabled,
        block_cache_capacity_mb: opts.block_cache_capacity_mb as usize,
        meta_cache_capacity_mb: opts.meta_cache_capacity_mb as usize,
        disable_remote_compactor: true,
        enable_local_spill: false,
        local_object_store: "memory".to_string(),
        share_buffer_compaction_worker_threads_number: 1,
        share_buffer_upload_concurrency: 4,
<<<<<<< HEAD
        ..Default::default()
=======
        compactor_memory_limit_mb: opts.meta_cache_capacity_mb as usize * 2,
>>>>>>> 946544c1
    });

    let (_env, hummock_manager_ref, _cluster_manager_ref, worker_node) =
        setup_compute_env(8080).await;
    let mock_hummock_meta_client = Arc::new(MockHummockMetaClient::new(
        hummock_manager_ref.clone(),
        worker_node.id,
    ));

    let table_id_to_slice_transform = Arc::new(RwLock::new(HashMap::new()));
    let state_store = StateStoreImpl::new(
        &opts.store,
        &opts.tiered_cache_uri,
        config.clone(),
        mock_hummock_meta_client.clone(),
        state_store_stats.clone(),
        object_store_stats.clone(),
        table_id_to_slice_transform.clone(),
    )
    .await
    .expect("Failed to get state_store");
    let mut context = None;
    if let StateStoreImpl::HummockStateStore(hummock) = state_store.clone() {
        context = Some((
            Arc::new(CompactorContext {
                options: config.clone(),
                hummock_meta_client: mock_hummock_meta_client.clone(),
                sstable_store: hummock.sstable_store(),
                stats: state_store_stats.clone(),
                is_share_buffer_compact: false,
                compaction_executor: Some(Arc::new(CompactionExecutor::new(Some(
                    config.share_buffer_compaction_worker_threads_number as usize,
                )))),
                table_id_to_slice_transform: table_id_to_slice_transform.clone(),
                memory_limiter: Arc::new(MemoryLimiter::new(1024 * 1024 * 128)),
            }),
            hummock.local_version_manager(),
        ));
    }

    dispatch_state_store!(state_store, store, {
        Operations::run(store, mock_hummock_meta_client, context, &opts).await
    });

    if opts.statistics {
        state_store_stats.print();
        object_store_stats.print();
    }
}<|MERGE_RESOLUTION|>--- conflicted
+++ resolved
@@ -173,11 +173,7 @@
         local_object_store: "memory".to_string(),
         share_buffer_compaction_worker_threads_number: 1,
         share_buffer_upload_concurrency: 4,
-<<<<<<< HEAD
-        ..Default::default()
-=======
         compactor_memory_limit_mb: opts.meta_cache_capacity_mb as usize * 2,
->>>>>>> 946544c1
     });
 
     let (_env, hummock_manager_ref, _cluster_manager_ref, worker_node) =
